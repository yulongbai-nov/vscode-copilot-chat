--- conflicted
+++ resolved
@@ -159,11 +159,9 @@
     - `perf/...` (performance-only changes)
   - When a new feature starts, create a fresh branch from the latest `main` (or the agreed integration branch). If multiple features run in parallel, keep each on its own branch to avoid entanglement.
   - Keep commits small, reference the relevant tasks/requirements, and separate spec edits from code when practical. Mention both in the commit message when they ship together.
-<<<<<<< HEAD
 - **Workflow Coach (reminder helper)**
   - At workflow checkpoints (before commit/push/PR/scope changes), run: `npm run workflow:coach -- --query "<current request>"`.
   - Use `--no-gh` to skip PR lookup when speed/offline.
-=======
   - **Scope drift protocol** (when a new, unrelated scope appears mid-branch):
     1. STOP adding more changes in the new scope.
     2. Prefer isolating scopes with **`git worktree`** (so you can continue the current PR while starting a clean branch for the new scope):
@@ -190,7 +188,6 @@
        - If no PR exists yet, rename locally + remote (`git branch -m ...`, push the new branch, delete the old remote branch).
        - If a PR already exists, avoid renaming the remote head branch; prefer a follow-up PR/branch with the correct name.
     7. Update `.specs/<feature>/...` before implementing additional scope (spec-first).
->>>>>>> 1711e45f
 - **Verification Before Every Commit/Push** (“quadruple check” + simulation):
   1. `npm run lint`
   2. `npm run typecheck`
