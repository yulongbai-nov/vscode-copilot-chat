--- conflicted
+++ resolved
@@ -28,13 +28,9 @@
       - name: Setup Node.js
         uses: actions/setup-node@v6
         with:
-<<<<<<< HEAD
-          node-version: '22.14.x'
+          node-version-file: .nvmrc
           cache: 'npm'
           cache-dependency-path: package-lock.json
-=======
-          node-version-file: .nvmrc
->>>>>>> b3a174eb
 
       - name: Setup Python
         uses: actions/setup-python@v6
