--- conflicted
+++ resolved
@@ -4903,9 +4903,7 @@
 					"command": "github.copilot.cloud.sessions.proxy.closeChatSessionPullRequest",
 					"when": "chatSessionType == copilot-cloud-agent",
 					"group": "context"
-<<<<<<< HEAD
-				},
-<<<<<<< HEAD
+				},
         {
           "command": "github.copilot.cli.sessions.delete",
           "when": "chatSessionType == copilotcli && config.chat.agentSessionsViewLocation == 'single-view'",
@@ -4922,35 +4920,6 @@
           "group": "context@10"
         }
       ]
-=======
-				}
-			],
-			"chat/multiDiff/context": [
-				{
-					"command": "github.copilot.cloud.sessions.installPRExtension",
-					"when": "chatSessionType == copilot-cloud-agent && !github.copilot.prExtensionInstalled",
-					"group": "inline@1"
-				}
-			]
->>>>>>> upstream/main
-=======
-				{
-					"command": "github.copilot.cli.sessions.delete",
-					"when": "chatSessionType == copilotcli && config.chat.agentSessionsViewLocation == 'single-view'",
-					"group": "context"
-				},
-				{
-					"command": "github.copilot.cli.sessions.rename",
-					"when": "chatSessionType == copilotcli",
-					"group": "context@5"
-				},
-				{
-					"command": "github.copilot.cli.sessions.replaySampleNative",
-					"when": "chatSessionType == copilotcli",
-					"group": "context@10"
-				}
-			]
->>>>>>> 1d0af67b
 		},
 		"icons": {
 			"copilot-logo": {
