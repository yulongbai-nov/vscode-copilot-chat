/*---------------------------------------------------------------------------------------------
 *  Copyright (c) Microsoft Corporation. All rights reserved.
 *  Licensed under the MIT License. See License.txt in the project root for license information.
 *--------------------------------------------------------------------------------------------*/

import * as vscode from 'vscode';
import YAML from 'yaml';
import { IVSCodeExtensionContext } from '../../../platform/extContext/common/extensionContext';
import { IFileSystemService } from '../../../platform/filesystem/common/fileSystemService';
import { FileType } from '../../../platform/filesystem/common/fileTypes';
import { CustomAgentDetails, CustomAgentListItem, CustomAgentListOptions, IOctoKitService } from '../../../platform/github/common/githubService';
import { ILogService } from '../../../platform/log/common/logService';
import { Disposable } from '../../../util/vs/base/common/lifecycle';

const AgentFileExtension = '.agent.md';

class UserNotSignedInError extends Error {
	constructor() {
		super('User is not signed in');
	}
}

export class OrganizationAndEnterpriseAgentProvider extends Disposable implements vscode.CustomAgentsProvider {

	private readonly _onDidChangeCustomAgents = this._register(new vscode.EventEmitter<void>());
	readonly onDidChangeCustomAgents = this._onDidChangeCustomAgents.event;

	private isFetching = false;
	private memoryCache: vscode.CustomAgentResource[] | undefined;

	constructor(
		@IOctoKitService private readonly octoKitService: IOctoKitService,
		@ILogService private readonly logService: ILogService,
		@IVSCodeExtensionContext readonly extensionContext: IVSCodeExtensionContext,
		@IFileSystemService private readonly fileSystem: IFileSystemService,
	) {
		super();

		// Trigger async fetch to update cache. Note: this provider is re-created each time
		// the user signs in, so this will re-fetch on sign-in. See logic in conversationFeature.ts.
		this.fetchAndUpdateCache().catch(error => {
			this.logService.error(`[OrganizationAndEnterpriseAgentProvider] Error in background fetch: ${error}`);
		});
	}

	private getCacheDir(): vscode.Uri {
		return vscode.Uri.joinPath(this.extensionContext.globalStorageUri, 'githubAgentsCache');
	}

	async provideCustomAgents(
		_options: vscode.CustomAgentQueryOptions,
		_token: vscode.CancellationToken
	): Promise<vscode.CustomAgentResource[]> {
		try {
			if (this.memoryCache !== undefined) {
				return this.memoryCache;
			}

			// Return results from file cache
			return await this.readFromCache();
		} catch (error) {
			this.logService.error(`[OrganizationAndEnterpriseAgentProvider] Error in provideCustomAgents: ${error}`);
			return [];
		}
	}

	private async readFromCache(): Promise<vscode.CustomAgentResource[]> {
		try {
			const cacheDir = this.getCacheDir();
			if (!cacheDir) {
				this.logService.trace('[OrganizationAndEnterpriseAgentProvider] No workspace open, cannot use cache');
				return [];
			}

			const agents: vscode.CustomAgentResource[] = [];

			// Check if cache directory exists
			try {
				await this.fileSystem.stat(cacheDir);
			} catch {
				this.logService.trace('[OrganizationAndEnterpriseAgentProvider] No cache found');
				return [];
			}

			// Read all org folders
			const entries = await this.fileSystem.readDirectory(cacheDir);
			for (const [entry, fileType] of entries) {
				if (fileType !== FileType.Directory) {
					continue;
				}

				const orgDir = vscode.Uri.joinPath(cacheDir, entry);
				const cacheContents = await this.readCacheContents(orgDir);

				for (const [filename, text] of cacheContents) {
					// Parse metadata from the file (name and description)
					const metadata = this.parseAgentMetadata(text, filename);
					if (metadata) {
						const fileUri = vscode.Uri.joinPath(orgDir, filename);
						agents.push({
							name: metadata.name,
							description: metadata.description,
							uri: fileUri,
						});
					}
				}
			}

			this.logService.trace(`[OrganizationAndEnterpriseAgentProvider] Loaded ${agents.length} agents/prompts from cache`);
			return agents;
		} catch (error) {
			this.logService.error(`[OrganizationAndEnterpriseAgentProvider] Error reading from cache: ${error}`);
			return [];
		}
	}

	private async runWithAuthCheck<T>(operation: () => Promise<T>): Promise<T> {
		const user = await this.octoKitService.getCurrentAuthedUser();
		if (!user) {
			throw new UserNotSignedInError();
		}
		return operation();
	}

	private async fetchAndUpdateCache(): Promise<void> {
		// Prevent concurrent fetches
		if (this.isFetching) {
			this.logService.trace('[OrganizationAndEnterpriseAgentProvider] Fetch already in progress, skipping');
			return;
		}

		this.isFetching = true;
		try {
			const user = await this.octoKitService.getCurrentAuthedUser();
			if (!user) {
				this.logService.trace('[OrganizationAndEnterpriseAgentProvider] User not signed in, skipping fetch');
				return;
			}

			this.logService.trace('[OrganizationAndEnterpriseAgentProvider] Fetching custom agents from all user organizations');

			// Get all organizations the user belongs to
			const organizations = await this.runWithAuthCheck(() => this.octoKitService.getUserOrganizations());
			if (organizations.length === 0) {
				this.logService.trace('[OrganizationAndEnterpriseAgentProvider] User does not belong to any organizations');
				return;
			}

			this.logService.trace(`[OrganizationAndEnterpriseAgentProvider] Found ${organizations.length} organizations: ${organizations.join(', ')}`);

			// Convert VS Code API options to internal options
			const internalOptions = {
				includeSources: ['org', 'enterprise'] // don't include 'repo'
			} satisfies CustomAgentListOptions;

			// Fetch agents from all organizations
			const agentsByOrg = new Map<string, Map<string, CustomAgentListItem>>();
			let hadAnyFetchErrors = false;

			for (const org of organizations) {
				try {
					const agentsForOrg = new Map<string, CustomAgentListItem>();
					agentsByOrg.set(org, agentsForOrg);

					// Get the first repository for this organization to use in the API call
					// We can't just use .github-private because user may not have access to it
					const repos = await this.runWithAuthCheck(() => this.octoKitService.getOrganizationRepositories(org));
					if (repos.length === 0) {
						this.logService.trace(`[OrganizationAndEnterpriseAgentProvider] No repositories found for ${org}, skipping`);
						continue;
					}

					const repoName = repos[0];
					const agents = await this.runWithAuthCheck(() => this.octoKitService.getCustomAgents(org, repoName, internalOptions));
					for (const agent of agents) {
						agentsForOrg.set(agent.name, agent);
					}
					this.logService.trace(`[OrganizationAndEnterpriseAgentProvider] Fetched ${agents.length} agents from ${org} using repo ${repoName}`);
				} catch (error) {
					if (error instanceof UserNotSignedInError) {
						this.logService.trace('[OrganizationAndEnterpriseAgentProvider] User signed out during fetch, aborting');
						return;
					}
					this.logService.error(`[OrganizationAndEnterpriseAgentProvider] Error fetching agents from ${org}: ${error}`);
					hadAnyFetchErrors = true;
				}
			}

			const cacheDir = this.getCacheDir();

			// Ensure cache directory exists
			try {
				await this.fileSystem.stat(cacheDir);
			} catch (error) {
				// Directory doesn't exist, create it
				await this.fileSystem.createDirectory(cacheDir);
			}

<<<<<<< HEAD
			// Read existing cache contents before updating
			const existingContents = await this.readCacheContents(cacheDir);

			// Generate new cache contents
			const newContents = new Map<string, string>();
			for (const agent of agents) {
				const filename = this.sanitizeFilename(agent.name) + AgentFileExtension;

				// Fetch full agent details including prompt content
				const agentDetails = await this.octoKitService.getCustomAgentDetails(
					agent.repo_owner,
					agent.repo_name,
					agent.name,
					agent.version,
					agent
				);

				// Generate agent markdown file content
				if (agentDetails) {
					const content = this.generateAgentMarkdown(agentDetails);
					newContents.set(filename, content);
=======
			let totalAgents = 0;
			let hasChanges = false;

			// Get list of currently cached organizations
			const cachedOrgDirs = new Set<string>();
			try {
				const entries = await this.fileSystem.readDirectory(cacheDir);
				for (const [entry, fileType] of entries) {
					if (fileType === FileType.Directory) {
						cachedOrgDirs.add(entry);
					}
>>>>>>> b3a174eb
				}
			} catch {
				// Cache directory might not exist yet
			}

			// Track which orgs we've successfully processed
			const processedOrgDirs = new Set<string>();

			// Process each organization
			for (const org of agentsByOrg.keys()) {
				const sanitizedOrgName = this.sanitizeFilename(org);
				const orgDir = vscode.Uri.joinPath(cacheDir, sanitizedOrgName);
				const orgAgents = agentsByOrg.get(org) || new Map();

				// Track that we're processing this org
				processedOrgDirs.add(sanitizedOrgName);

				// Ensure org directory exists
				try {
					await this.fileSystem.stat(orgDir);
				} catch (error) {
					await this.fileSystem.createDirectory(orgDir);
				}

				// Read existing cache contents for this org
				const existingContents = await this.readCacheContents(orgDir);

				// Generate new cache contents for this org
				const newContents = new Map<string, string>();
				let hadFetchError = false;
				for (const agent of orgAgents.values()) {
					try {
						const filename = this.sanitizeFilename(agent.name) + AgentFileExtension;

						// Fetch full agent details including prompt content
						const agentDetails = await this.runWithAuthCheck(() => this.octoKitService.getCustomAgentDetails(
							agent.repo_owner,
							agent.repo_name,
							agent.name,
							agent.version
						));

						// Generate agent markdown file content
						if (agentDetails) {
							const content = this.generateAgentMarkdown(agentDetails);
							newContents.set(filename, content);
							totalAgents++;
						}
					} catch (error) {
						if (error instanceof UserNotSignedInError) {
							this.logService.trace('[OrganizationAndEnterpriseAgentProvider] User signed out during fetch, aborting');
							return;
						}
						this.logService.error(`[OrganizationAndEnterpriseAgentProvider] Error fetching details for agent ${agent.name} from ${org}: ${error}`);
						hadFetchError = true;
					}
				}

				// Skip cache update if we had any errors fetching agent details
				if (hadFetchError) {
					this.logService.trace(`[OrganizationAndEnterpriseAgentProvider] Skipping cache update for ${org} due to fetch errors`);
					hadAnyFetchErrors = true;
					continue;
				}

				// Compare contents to detect changes for this org
				const orgHasChanges = this.hasContentChanged(existingContents, newContents);

				if (orgHasChanges) {
					hasChanges = true;

					// Clear existing cache files for this org
					const existingFiles = await this.fileSystem.readDirectory(orgDir);
					for (const [filename, fileType] of existingFiles) {
						if (fileType === FileType.File && filename.endsWith(AgentFileExtension)) {
							await this.fileSystem.delete(vscode.Uri.joinPath(orgDir, filename));
						}
					}

					// Write new cache files for this org
					for (const [filename, content] of newContents) {
						const fileUri = vscode.Uri.joinPath(orgDir, filename);
						await this.fileSystem.writeFile(fileUri, new TextEncoder().encode(content));
					}
				}
			}

			// Delete cache directories for organizations the user no longer belongs to
			for (const cachedOrgDir of cachedOrgDirs) {
				if (!processedOrgDirs.has(cachedOrgDir)) {
					const orgDirToDelete = vscode.Uri.joinPath(cacheDir, cachedOrgDir);
					try {
						await this.fileSystem.delete(orgDirToDelete, { recursive: true, useTrash: false });
						this.logService.trace(`[OrganizationAndEnterpriseAgentProvider] Deleted cache for organization no longer accessible: ${cachedOrgDir}`);
						hasChanges = true;
					} catch (error) {
						this.logService.error(`[OrganizationAndEnterpriseAgentProvider] Error deleting cache directory ${cachedOrgDir}: ${error}`);
					}
				}
			}

			this.logService.trace(`[OrganizationAndEnterpriseAgentProvider] Updated cache with ${totalAgents} agents from ${organizations.length} organizations`);

			// If all fetch operations succeeded, populate memory cache
			if (!hadAnyFetchErrors && this.memoryCache === undefined) {
				this.memoryCache = await this.readFromCache();
				this.logService.trace('[OrganizationAndEnterpriseAgentProvider] Successfully populated memory cache');
			}

			if (!hasChanges) {
				this.logService.trace('[OrganizationAndEnterpriseAgentProvider] No changes detected in cache');
				return;
			}

			// Fire event to notify consumers that agents have changed
			this._onDidChangeCustomAgents.fire();
		} finally {
			this.isFetching = false;
		}
	}

	private async readCacheContents(cacheDir: vscode.Uri): Promise<Map<string, string>> {
		const contents = new Map<string, string>();
		try {
			const files = await this.fileSystem.readDirectory(cacheDir);
			for (const [filename, fileType] of files) {
				if (fileType === FileType.File && filename.endsWith(AgentFileExtension)) {
					const fileUri = vscode.Uri.joinPath(cacheDir, filename);
					const content = await this.fileSystem.readFile(fileUri);
					const text = new TextDecoder().decode(content);
					contents.set(filename, text);
				}
			}
		} catch {
			// Directory might not exist yet or other errors
		}
		return contents;
	}

	private hasContentChanged(oldContents: Map<string, string>, newContents: Map<string, string>): boolean {
		// Check if the set of files changed
		if (oldContents.size !== newContents.size) {
			return true;
		}

		// Check if any file content changed
		for (const [filename, newContent] of newContents) {
			const oldContent = oldContents.get(filename);
			if (oldContent !== newContent) {
				return true;
			}
		}

		// Check if any old files are missing in new contents
		for (const filename of oldContents.keys()) {
			if (!newContents.has(filename)) {
				return true;
			}
		}

		return false;
	}

	private generateAgentMarkdown(agent: CustomAgentDetails): string {
		const frontmatterObj: Record<string, unknown> = {};

		if (agent.display_name) {
			frontmatterObj.name = agent.display_name;
		}
		if (agent.description) {
			// Escape newlines in description to keep it on a single line
			frontmatterObj.description = agent.description.replace(/\n/g, '\\n');
		}
		if (agent.tools && agent.tools.length > 0 && agent.tools[0] !== '*') {
			frontmatterObj.tools = agent.tools;
		}
		if (agent.argument_hint) {
			frontmatterObj['argument-hint'] = agent.argument_hint;
		}
		if (agent.target) {
			frontmatterObj.target = agent.target;
		}
		if (agent.model) {
			frontmatterObj.model = agent.model;
		}
		if (agent.infer) {
			frontmatterObj.infer = agent.infer;
		}

		const frontmatter = YAML.stringify(frontmatterObj, { lineWidth: 0 }).trim();
		const body = agent.prompt ?? '';

		return `---\n${frontmatter}\n---\n${body}\n`;
	}

	private parseAgentMetadata(content: string, filename: string): { name: string; description: string } | null {
		try {
			// Extract name from filename (e.g., "example.agent.md" -> "example")
			const name = filename.replace(AgentFileExtension, '');
			let description = '';

			// Look for frontmatter (YAML between --- markers) and extract description
			const lines = content.split('\n');
			if (lines[0]?.trim() === '---') {
				const endIndex = lines.findIndex((line, i) => i > 0 && line.trim() === '---');
				if (endIndex > 0) {
					const frontmatter = lines.slice(1, endIndex).join('\n');
					const descMatch = frontmatter.match(/description:\s*(.+)/);
					if (descMatch) {
						description = descMatch[1].trim();
					}
				}
			}

			return { name, description };
		} catch (error) {
			this.logService.error(`[OrganizationAndEnterpriseAgentProvider] Error parsing agent metadata: ${error}`);
			return null;
		}
	}

	private sanitizeFilename(name: string): string {
		return name.replace(/[^a-z0-9_-]/gi, '_').toLowerCase();
	}
}<|MERGE_RESOLUTION|>--- conflicted
+++ resolved
@@ -196,29 +196,6 @@
 				await this.fileSystem.createDirectory(cacheDir);
 			}
 
-<<<<<<< HEAD
-			// Read existing cache contents before updating
-			const existingContents = await this.readCacheContents(cacheDir);
-
-			// Generate new cache contents
-			const newContents = new Map<string, string>();
-			for (const agent of agents) {
-				const filename = this.sanitizeFilename(agent.name) + AgentFileExtension;
-
-				// Fetch full agent details including prompt content
-				const agentDetails = await this.octoKitService.getCustomAgentDetails(
-					agent.repo_owner,
-					agent.repo_name,
-					agent.name,
-					agent.version,
-					agent
-				);
-
-				// Generate agent markdown file content
-				if (agentDetails) {
-					const content = this.generateAgentMarkdown(agentDetails);
-					newContents.set(filename, content);
-=======
 			let totalAgents = 0;
 			let hasChanges = false;
 
@@ -230,7 +207,6 @@
 					if (fileType === FileType.Directory) {
 						cachedOrgDirs.add(entry);
 					}
->>>>>>> b3a174eb
 				}
 			} catch {
 				// Cache directory might not exist yet
@@ -270,7 +246,8 @@
 							agent.repo_owner,
 							agent.repo_name,
 							agent.name,
-							agent.version
+							agent.version,
+							agent
 						));
 
 						// Generate agent markdown file content
