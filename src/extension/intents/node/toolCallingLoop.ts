/*---------------------------------------------------------------------------------------------
 *  Copyright (c) Microsoft Corporation. All rights reserved.
 *  Licensed under the MIT License. See License.txt in the project root for license information.
 *--------------------------------------------------------------------------------------------*/

import * as l10n from '@vscode/l10n';
import { Raw } from '@vscode/prompt-tsx';
import type { CancellationToken, ChatRequest, ChatResponseProgressPart, ChatResponseReferencePart, ChatResponseStream, ChatResult, LanguageModelToolInformation, Progress } from 'vscode';
import { IAuthenticationChatUpgradeService } from '../../../platform/authentication/common/authenticationUpgrade';
import { FetchStreamSource, IResponsePart } from '../../../platform/chat/common/chatMLFetcher';
import { CanceledResult, ChatFetchResponseType, ChatResponse } from '../../../platform/chat/common/commonTypes';
import { isAnthropicFamily } from '../../../platform/endpoint/common/chatModelCapabilities';
import { IEndpointProvider } from '../../../platform/endpoint/common/endpointProvider';
import { rawPartAsThinkingData } from '../../../platform/endpoint/common/thinkingDataContainer';
import { ILogService } from '../../../platform/log/common/logService';
import { OpenAiFunctionDef, OptionalChatRequestParams } from '../../../platform/networking/common/fetch';
import { IMakeChatRequestOptions } from '../../../platform/networking/common/networking';
import { IRequestLogger } from '../../../platform/requestLogger/node/requestLogger';
import { ITelemetryService } from '../../../platform/telemetry/common/telemetry';
import { tryFinalizeResponseStream } from '../../../util/common/chatResponseStreamImpl';
import { CancellationError, isCancellationError } from '../../../util/vs/base/common/errors';
import { Emitter } from '../../../util/vs/base/common/event';
import { Disposable, DisposableStore } from '../../../util/vs/base/common/lifecycle';
import { Mutable } from '../../../util/vs/base/common/types';
import { URI } from '../../../util/vs/base/common/uri';
import { generateUuid } from '../../../util/vs/base/common/uuid';
import { IInstantiationService } from '../../../util/vs/platform/instantiation/common/instantiation';
import { ChatResponsePullRequestPart, LanguageModelDataPart2, LanguageModelPartAudience, LanguageModelToolResult2, MarkdownString } from '../../../vscodeTypes';
import { InteractionOutcomeComputer } from '../../inlineChat/node/promptCraftingTypes';
import { ChatVariablesCollection } from '../../prompt/common/chatVariablesCollection';
import { Conversation, IResultMetadata, ResponseStreamParticipant, TurnStatus } from '../../prompt/common/conversation';
import { IBuildPromptContext, InternalToolReference, IToolCall, IToolCallRound } from '../../prompt/common/intents';
import { cancelText, IToolCallIterationIncrease } from '../../prompt/common/specialRequestTypes';
import { ThinkingDataItem, ToolCallRound } from '../../prompt/common/toolCallRound';
import { IBuildPromptResult, IResponseProcessor } from '../../prompt/node/intents';
import { PseudoStopStartResponseProcessor } from '../../prompt/node/pseudoStartStopConversationCallback';
import { ResponseProcessorContext } from '../../prompt/node/responseProcessorContext';
import { SummarizedConversationHistoryMetadata } from '../../prompts/node/agent/summarizedConversationHistory';
import { ToolFailureEncountered, ToolResultMetadata } from '../../prompts/node/panel/toolCalling';
import { ToolName } from '../../tools/common/toolNames';
import { ToolCallCancelledError } from '../../tools/common/toolsService';
import { ReadFileParams } from '../../tools/node/readFileTool';
import { PauseController } from './pauseController';


export const enum ToolCallLimitBehavior {
	Confirm,
	Stop,
}

export interface IToolCallingLoopOptions {
	conversation: Conversation;
	toolCallLimit: number;
	/**
	 * What to do when the limit is hit. Defaults to {@link ToolCallLimitBehavior.Stop}.
	 * If set to confirm you can use {@link isToolCallLimitCancellation} and
	 * {@link isToolCallIterationIncrease} to get followup data.
	 */
	onHitToolCallLimit?: ToolCallLimitBehavior;
	/**
	 * "mixins" that can be used to wrap the response stream.
	 */
	streamParticipants?: ResponseStreamParticipant[];
	/**
	 * Optional custom response stream processor.
	 */
	responseProcessor?: IResponseProcessor;
	/** Context for the {@link InteractionOutcomeComputer} */
	interactionContext?: URI;
	/**
	 * The current chat request
	 */
	request: ChatRequest;
}

export interface IToolCallingResponseEvent {
	response: ChatResponse;
	interactionOutcome: InteractionOutcomeComputer;
	toolCalls: IToolCall[];
}

export interface IToolCallingBuiltPromptEvent {
	result: IBuildPromptResult;
	tools: LanguageModelToolInformation[];
}

export type ToolCallingLoopFetchOptions = Required<Pick<IMakeChatRequestOptions, 'messages' | 'finishedCb' | 'requestOptions' | 'userInitiatedRequest'>> & Pick<IMakeChatRequestOptions, 'disableThinking'>;

/**
 * This is a base class that can be used to implement a tool calling loop
 * against a model. It requires only that you build a prompt and is decoupled
 * from intents (i.e. the {@link DefaultIntentRequestHandler}), allowing easier
 * programmatic use.
 */
export abstract class ToolCallingLoop<TOptions extends IToolCallingLoopOptions = IToolCallingLoopOptions> extends Disposable {
	private static NextToolCallId = Date.now();

	private toolCallResults: Record<string, LanguageModelToolResult2> = Object.create(null);
	private toolCallRounds: IToolCallRound[] = [];

	private readonly _onDidBuildPrompt = this._register(new Emitter<{ result: IBuildPromptResult; tools: LanguageModelToolInformation[]; promptTokenLength: number }>());
	public readonly onDidBuildPrompt = this._onDidBuildPrompt.event;

	private readonly _onDidReceiveResponse = this._register(new Emitter<IToolCallingResponseEvent>());
	public readonly onDidReceiveResponse = this._onDidReceiveResponse.event;

	private get turn() {
		return this.options.conversation.getLatestTurn();
	}

	constructor(
		protected readonly options: TOptions,
		@IInstantiationService private readonly _instantiationService: IInstantiationService,
		@IEndpointProvider private readonly _endpointProvider: IEndpointProvider,
		@ILogService protected readonly _logService: ILogService,
		@IRequestLogger private readonly _requestLogger: IRequestLogger,
		@IAuthenticationChatUpgradeService private readonly _authenticationChatUpgradeService: IAuthenticationChatUpgradeService,
		@ITelemetryService protected readonly _telemetryService: ITelemetryService,
	) {
		super();
	}

	/** Builds a prompt with the context. */
	protected abstract buildPrompt(buildPromptContext: IBuildPromptContext, progress: Progress<ChatResponseReferencePart | ChatResponseProgressPart>, token: CancellationToken): Promise<IBuildPromptResult>;

	/** Gets the tools that should be callable by the model. */
	protected abstract getAvailableTools(outputStream: ChatResponseStream | undefined, token: CancellationToken): Promise<LanguageModelToolInformation[]>;

	/** Creates the prompt context for the request. */
	protected createPromptContext(availableTools: LanguageModelToolInformation[], outputStream: ChatResponseStream | undefined): Mutable<IBuildPromptContext> {
		const { request } = this.options;
		const chatVariables = new ChatVariablesCollection(request.references);

		const isContinuation = this.turn.isContinuation;
		const query = isContinuation ?
			'Please continue' :
			this.turn.request.message;
		// exclude turns from the history that errored due to prompt filtration
		const history = this.options.conversation.turns.slice(0, -1).filter(turn => turn.responseStatus !== TurnStatus.PromptFiltered);

		return {
			requestId: this.turn.id,
			query,
			history,
			toolCallResults: this.toolCallResults,
			toolCallRounds: this.toolCallRounds,
			editedFileEvents: this.options.request.editedFileEvents,
			request: this.options.request,
			stream: outputStream,
			conversation: this.options.conversation,
			chatVariables,
			tools: {
				toolReferences: request.toolReferences.map(InternalToolReference.from),
				toolInvocationToken: request.toolInvocationToken,
				availableTools
			},
			isContinuation,
			modeInstructions: this.options.request.modeInstructions2,
		};
	}

	protected abstract fetch(
		options: ToolCallingLoopFetchOptions,
		token: CancellationToken
	): Promise<ChatResponse>;

	protected prepareLiveRequest(_buildPromptResult: IBuildPromptResult, _context: IBuildPromptContext, _requestOptions: OptionalChatRequestParams): Raw.ChatMessage[] | undefined {
		return undefined;
	}

	protected interceptMessages(messages: Raw.ChatMessage[], _token: CancellationToken | PauseController): Promise<Raw.ChatMessage[]> | Raw.ChatMessage[] {
		return messages;
	}

	private async throwIfCancelled(token: CancellationToken | PauseController) {
		if (await this.checkAsync(token)) {
			throw new CancellationError();
		}
	}

	public async run(outputStream: ChatResponseStream | undefined, token: CancellationToken | PauseController): Promise<IToolCallLoopResult> {
		let i = 0;
		let lastResult: IToolCallSingleResult | undefined;
		let lastRequestMessagesStartingIndexForRun: number | undefined;

		while (true) {
			if (lastResult && i++ >= this.options.toolCallLimit) {
				lastResult = this.hitToolCallLimit(outputStream, lastResult);
				break;
			}

			try {
				const result = await this.runOne(outputStream, i, token);
				if (lastRequestMessagesStartingIndexForRun === undefined) {
					lastRequestMessagesStartingIndexForRun = result.lastRequestMessages.length - 1;
				}
				lastResult = {
					...result,
					hadIgnoredFiles: lastResult?.hadIgnoredFiles || result.hadIgnoredFiles
				};

				this.toolCallRounds.push(result.round);
				if (!result.round.toolCalls.length || result.response.type !== ChatFetchResponseType.Success) {
					lastResult = lastResult;
					break;
				}
			} catch (e) {
				if (isCancellationError(e) && lastResult) {
					lastResult = lastResult;
					break;
				}

				throw e;
			}
		}

		this.emitReadFileTrajectories().catch(err => {
			this._logService.error('Error emitting read file trajectories', err);
		});

		const toolCallRoundsToDisplay = lastResult.lastRequestMessages.slice(lastRequestMessagesStartingIndexForRun ?? 0).filter((m): m is Raw.ToolChatMessage => m.role === Raw.ChatRole.Tool);
		for (const toolRound of toolCallRoundsToDisplay) {
			const result = this.toolCallResults[toolRound.toolCallId];
			if (result instanceof LanguageModelToolResult2) {
				for (const part of result.content) {
					if (part instanceof LanguageModelDataPart2 && part.mimeType === 'application/pull-request+json' && part.audience?.includes(LanguageModelPartAudience.User)) {
						const data: { uri: string; title: string; description: string; author: string; linkTag: string } = JSON.parse(part.data.toString());
						outputStream?.push(new ChatResponsePullRequestPart(URI.parse(data.uri), data.title, data.description, data.author, data.linkTag));
					}
				}
			}
		}
		return { ...lastResult, toolCallRounds: this.toolCallRounds, toolCallResults: this.toolCallResults };
	}

	private async emitReadFileTrajectories() {
		// We are tuning our `read_file` tool to read files more effectively and efficiently.
		// This is a likely-temporary function that emits trajectory telemetry read_files
		// at the end of each agentic loop so that we can do so, in addition to the
		// per-call telemetry in ReadFileTool

		function tryGetRFArgs(call: IToolCall): ReadFileParams | undefined {
			if (call.name !== ToolName.ReadFile) {
				return undefined;
			}
			try {
				return JSON.parse(call.arguments);
			} catch {
				return undefined;
			}
		}

		const consumed = new Set<string>();
		const tcrs = this.toolCallRounds;
		for (let i = 0; i < tcrs.length; i++) {
			const { toolCalls } = tcrs[i];
			for (const call of toolCalls) {
				if (consumed.has(call.id)) {
					continue;
				}
				const args = tryGetRFArgs(call);
				if (!args) {
					continue;
				}

				const seqArgs = [args];
				consumed.add(call.id);

				for (let k = i + 1; k < tcrs.length; k++) {
					for (const call2 of tcrs[k].toolCalls) {
						if (consumed.has(call2.id)) {
							continue;
						}

						const args2 = tryGetRFArgs(call2);
						if (!args2 || args2.filePath !== args.filePath) {
							continue;
						}

						consumed.add(call2.id);
						seqArgs.push(args2);
					}
				}

				let chunkSizeTotal = 0;
				let chunkSizeNo = 0;
				for (const arg of seqArgs) {
					if ('startLine' in arg) {
						chunkSizeNo++;
						chunkSizeTotal += arg.endLine - arg.startLine + 1;
					} else if (arg.limit) {
						chunkSizeNo++;
						chunkSizeTotal += arg.limit;
					}
				}

				/* __GDPR__
					"readFileTrajectory" : {
						"owner": "connor4312",
						"comment": "read_file tool invokation trajectory",
						"model": { "classification": "SystemMetaData", "purpose": "FeatureInsight", "comment": "The model that invoked the tool" },
						"rounds": { "classification": "SystemMetaData", "purpose": "FeatureInsight", "isMeasurement": true, "comment": "The number of times the file was read sequentially" },
						"avgChunkSize": { "classification": "SystemMetaData", "purpose": "FeatureInsight", "isMeasurement": true, "comment": "The number of lines read at a time" }
					}
				*/
				this._telemetryService.sendMSFTTelemetryEvent('readFileTrajectory',
					{
						// model will be undefined in the simulator
						model: this.options.request.model?.id,
					},
					{
						rounds: seqArgs.length,
						avgChunkSize: chunkSizeNo > 0 ? Math.round(chunkSizeTotal / chunkSizeNo) : -1,
					}
				);
			}
		}
	}

	private hitToolCallLimit(stream: ChatResponseStream | undefined, lastResult: IToolCallSingleResult) {
		if (stream && this.options.onHitToolCallLimit === ToolCallLimitBehavior.Confirm) {
			const messageString = new MarkdownString(l10n.t({
				message: 'Copilot has been working on this problem for a while. It can continue to iterate, or you can send a new message to refine your prompt. [Configure max requests]({0}).',
				args: [`command:workbench.action.openSettings?${encodeURIComponent('["chat.agent.maxRequests"]')}`],
				comment: 'Link to workbench settings for chat.maxRequests, which controls the maximum number of requests Copilot will make before stopping. This is used in the tool calling loop to determine when to stop iterating on a problem.'
			}));
			messageString.isTrusted = { enabledCommands: ['workbench.action.openSettings'] };

			stream.confirmation(
				l10n.t('Continue to iterate?'),
				messageString,
				{ copilotRequestedRoundLimit: Math.round(this.options.toolCallLimit * 3 / 2) } satisfies IToolCallIterationIncrease,
				[
					l10n.t('Continue'),
					cancelText(),
				]
			);
		}

		lastResult.chatResult = {
			...lastResult.chatResult,
			metadata: {
				...lastResult.chatResult?.metadata,
				maxToolCallsExceeded: true
			} satisfies Partial<IResultMetadata>,
		};

		return lastResult;
	}

	/** Runs a single iteration of the tool calling loop. */
	public async runOne(outputStream: ChatResponseStream | undefined, iterationNumber: number, token: CancellationToken | PauseController): Promise<IToolCallSingleResult> {
		let availableTools = await this.getAvailableTools(outputStream, token);
		const context = this.createPromptContext(availableTools, outputStream);
		const isContinuation = context.isContinuation || false;
		const buildPromptResult: IBuildPromptResult = await this.buildPrompt2(context, outputStream, token);
		await this.throwIfCancelled(token);
		this.turn.addReferences(buildPromptResult.references);
		// Possible the tool call resulted in new tools getting added.
		availableTools = await this.getAvailableTools(outputStream, token);

		const isToolInputFailure = buildPromptResult.metadata.get(ToolFailureEncountered);
		const conversationSummary = buildPromptResult.metadata.get(SummarizedConversationHistoryMetadata);
		if (conversationSummary) {
			this.turn.setMetadata(conversationSummary);
		}
		const promptTokenLength = await (await this._endpointProvider.getChatEndpoint(this.options.request)).acquireTokenizer().countMessagesTokens(buildPromptResult.messages);
		await this.throwIfCancelled(token);
		this._onDidBuildPrompt.fire({ result: buildPromptResult, tools: availableTools, promptTokenLength });
		this._logService.trace('Built prompt');

		// todo@connor4312: can interaction outcome logic be implemented in a more generic way?
		const interactionOutcomeComputer = new InteractionOutcomeComputer(this.options.interactionContext);

		const promptContextTools = availableTools.length ? availableTools.map(toolInfo => {
			return {
				name: toolInfo.name,
				description: toolInfo.description,
				parameters: toolInfo.inputSchema,
			} satisfies OpenAiFunctionDef;
		}) : undefined;
		const requestOptions: OptionalChatRequestParams = {
			tools: promptContextTools?.map(tool => ({
				function: {
					name: tool.name,
					description: tool.description,
					parameters: tool.parameters && Object.keys(tool.parameters).length ? tool.parameters : undefined
				},
				type: 'function',
			})),
		};
		let messagesForRequest = this.prepareLiveRequest(buildPromptResult, context, requestOptions) ?? buildPromptResult.messages;
		messagesForRequest = await this.interceptMessages(messagesForRequest, token);

		const that = this;
		const responseProcessor = new class implements IResponseProcessor {

			private readonly context = new ResponseProcessorContext(that.options.conversation.sessionId, that.turn, messagesForRequest, interactionOutcomeComputer);

			async processResponse(_context: unknown, inputStream: AsyncIterable<IResponsePart>, responseStream: ChatResponseStream, token: CancellationToken): Promise<ChatResult | void> {
				let chatResult: ChatResult | void = undefined;
				if (that.options.responseProcessor) {
					chatResult = await that.options.responseProcessor.processResponse(this.context, inputStream, responseStream, token);
				} else {
					const responseProcessor = that._instantiationService.createInstance(PseudoStopStartResponseProcessor, [], undefined);
					await responseProcessor.processResponse(this.context, inputStream, responseStream, token);
				}
				return chatResult;
			}
		}();

		this._logService.trace('Sending prompt to model');

		const streamParticipants = outputStream ? [outputStream] : [];
		let fetchStreamSource: FetchStreamSource | undefined;
		let processResponsePromise: Promise<ChatResult | void> | undefined;
		let stopEarly = false;
		if (outputStream) {
			this.options.streamParticipants?.forEach(fn => {
				streamParticipants.push(fn(streamParticipants[streamParticipants.length - 1]));
			});
			const stream = streamParticipants[streamParticipants.length - 1];

			fetchStreamSource = new FetchStreamSource();
			processResponsePromise = responseProcessor.processResponse(undefined, fetchStreamSource.stream, stream, token);

			const disposables = new DisposableStore();
			if (token instanceof PauseController) {
				disposables.add(token.onDidChangePause(isPaused => {
					if (isPaused) {
						fetchStreamSource?.pause();
					} else {
						fetchStreamSource?.unpause();
					}
				}));
			}

			// Allows the response processor to do an early stop of the LLM request.
			processResponsePromise.finally(() => {
				// The response processor indicates that it has finished processing the response,
				// so let's stop the request if it's still in flight.
				stopEarly = true;

				disposables.dispose();
			});
		}

		if (buildPromptResult.messages.length === 0) {
			// /fixTestFailure relies on this check running after processResponse
			fetchStreamSource?.resolve();
			await processResponsePromise;
			await finalizeStreams(streamParticipants);
			throw new EmptyPromptError();
		}

		let statefulMarker: string | undefined;
		const toolCalls: IToolCall[] = [];
		let thinkingItem: ThinkingDataItem | undefined;
		const endpoint = await this._endpointProvider.getChatEndpoint(this.options.request);
		const disableThinking = isContinuation && isAnthropicFamily(endpoint) && !ToolCallingLoop.messagesContainThinking(buildPromptResult.messages);
		const fetchResult = await this.fetch({
			messages: this.applyMessagePostProcessing(messagesForRequest),
			finishedCb: async (text, index, delta) => {
				fetchStreamSource?.update(text, delta);
				if (delta.copilotToolCalls) {
					toolCalls.push(...delta.copilotToolCalls.map((call): IToolCall => ({
						...call,
						id: this.createInternalToolCallId(call.id),
						arguments: call.arguments === '' ? '{}' : call.arguments
					})));
				}
				if (delta.statefulMarker) {
					statefulMarker = delta.statefulMarker;
				}
				if (delta.thinking) {
					thinkingItem = ThinkingDataItem.createOrUpdate(thinkingItem, delta.thinking);
				}

				return stopEarly ? text.length : undefined;
			},
<<<<<<< HEAD
			requestOptions,
			userInitiatedRequest: iterationNumber === 0 && !isContinuation && !this.options.request.isSubagent
=======
			requestOptions: {
				tools: promptContextTools?.map(tool => ({
					function: {
						name: tool.name,
						description: tool.description,
						parameters: tool.parameters && Object.keys(tool.parameters).length ? tool.parameters : undefined
					},
					type: 'function',
				})),
			},
			userInitiatedRequest: iterationNumber === 0 && !isContinuation && !this.options.request.isSubagent,
			disableThinking,
>>>>>>> b3a174eb
		}, token);

		fetchStreamSource?.resolve();
		const chatResult = await processResponsePromise ?? undefined;

		// Validate authentication session upgrade and handle accordingly
		if (
			outputStream &&
			toolCalls.some(tc => tc.name === ToolName.Codebase) &&
			await this._authenticationChatUpgradeService.shouldRequestPermissiveSessionUpgrade()
		) {
			this._authenticationChatUpgradeService.showPermissiveSessionUpgradeInChat(outputStream, this.options.request);
			throw new ToolCallCancelledError(new CancellationError());
		}

		await finalizeStreams(streamParticipants);
		this._onDidReceiveResponse.fire({ interactionOutcome: interactionOutcomeComputer, response: fetchResult, toolCalls });

		this.turn.setMetadata(interactionOutcomeComputer.interactionOutcome);
		const toolInputRetry = isToolInputFailure ? (this.toolCallRounds.at(-1)?.toolInputRetry || 0) + 1 : 0;
		if (fetchResult.type === ChatFetchResponseType.Success) {
			thinkingItem?.updateWithFetchResult(fetchResult);
			return {
				response: fetchResult,
				round: ToolCallRound.create({
					response: fetchResult.value,
					toolCalls,
					toolInputRetry,
					statefulMarker,
					thinking: thinkingItem
				}),
				chatResult,
				hadIgnoredFiles: buildPromptResult.hasIgnoredFiles,
				lastRequestMessages: messagesForRequest,
				availableTools,
			};
		}

		return {
			response: fetchResult,
			hadIgnoredFiles: buildPromptResult.hasIgnoredFiles,
			lastRequestMessages: messagesForRequest,
			availableTools,
			round: new ToolCallRound('', toolCalls, toolInputRetry)
		};
	}

	/**
	 * Sometimes 4o reuses tool call IDs, so make sure they are unique. Really we should restructure how tool calls and results are represented
	 * to not expect them to be globally unique.
	 */
	private createInternalToolCallId(toolCallId: string): string {
		// Note- if this code is ever removed, these IDs will still exist in persisted session metadata!
		return toolCallId + `__vscode-${ToolCallingLoop.NextToolCallId++}`;
	}

	private applyMessagePostProcessing(messages: Raw.ChatMessage[]): Raw.ChatMessage[] {
		return this.validateToolMessages(
			ToolCallingLoop.stripInternalToolCallIds(messages));
	}

	public static stripInternalToolCallIds(messages: Raw.ChatMessage[]): Raw.ChatMessage[] {
		return messages.map(m => {
			if (m.role === Raw.ChatRole.Assistant) {
				return {
					...m,
					toolCalls: m.toolCalls?.map(tc => ({
						...tc,
						id: tc.id.split('__vscode-')[0]
					}))
				};
			} else if (m.role === Raw.ChatRole.Tool) {
				return {
					...m,
					toolCallId: m.toolCallId?.split('__vscode-')[0]
				};
			}

			return m;
		});
	}

	public static messagesContainThinking(messages: Raw.ChatMessage[]): boolean {
		let lastUserMessageIndex = -1;
		for (let i = messages.length - 1; i >= 0; i--) {
			if (messages[i].role === Raw.ChatRole.User) {
				lastUserMessageIndex = i;
				break;
			}
		}

		// If no user message found, return false to disable thinking
		if (lastUserMessageIndex === -1) {
			return false;
		}

		for (let i = lastUserMessageIndex + 1; i < messages.length; i++) {
			const m = messages[i];
			if (m.role !== Raw.ChatRole.Assistant) {
				continue;
			}
			return Array.isArray(m.content) && m.content.some(part =>
				part.type === Raw.ChatCompletionContentPartKind.Opaque && rawPartAsThinkingData(part) !== undefined
			);
		}
		return false;
	}

	/**
	 * Apparently we can render prompts which have a tool message which is out of place. Don't know why this is happening, but try to detect this and fix it up.
	 */
	private validateToolMessages(messages: Raw.ChatMessage[]): Raw.ChatMessage[] {
		const filterReasons: string[] = [];
		let previousAssistantMessage: Raw.AssistantChatMessage | undefined;
		const filtered = messages.filter((m, i) => {
			if (m.role === Raw.ChatRole.Assistant) {
				previousAssistantMessage = m;
			} else if (m.role === Raw.ChatRole.Tool) {
				if (!previousAssistantMessage) {
					// No previous assistant message
					filterReasons.push('noPreviousAssistantMessage');
					return false;
				}

				if (!previousAssistantMessage.toolCalls?.length) {
					// The assistant did not call any tools
					filterReasons.push('noToolCalls');
					return false;
				}

				const toolCall = previousAssistantMessage.toolCalls.find(tc => tc.id === m.toolCallId);
				if (!toolCall) {
					// This tool call is excluded
					return false;
				}
			}

			return true;
		});

		if (filterReasons.length) {
			const filterReasonsStr = filterReasons.join(', ');
			this._logService.warn('Filtered invalid tool messages: ' + filterReasonsStr);
			/* __GDPR__
					"toolCalling.invalidToolMessages" : {
						"owner": "roblourens",
						"comment": "Provides info about invalid tool messages that were rendered in a prompt",
						"filterReasons": { "classification": "SystemMetaData", "purpose": "FeatureInsight", "comment": "Reasons for filtering the messages." },
						"filterCount": { "classification": "SystemMetaData", "purpose": "FeatureInsight", "isMeasurement": true, "comment": "Count of filtered messages." }
					}
				*/
			this._telemetryService.sendMSFTTelemetryEvent('toolCalling.invalidToolMessages', {
				filterReasons: filterReasonsStr,
			}, {
				filterCount: filterReasons.length
			});
		}

		return filtered;
	}

	/**
	 * Should be called between async operations. It cancels the operations and
	 * returns true if the operation should be aborted, and waits for pausing otherwise.
	 */
	private async checkAsync(token: CancellationToken | PauseController): Promise<boolean> {
		if (token instanceof PauseController && token.isPaused) {
			await token.waitForUnpause();
		}

		if (token.isCancellationRequested) {
			this.turn.setResponse(TurnStatus.Cancelled, undefined, undefined, CanceledResult);
			return true;
		}

		return false;
	}

	private async buildPrompt2(buildPromptContext: IBuildPromptContext, stream: ChatResponseStream | undefined, token: CancellationToken): Promise<IBuildPromptResult> {
		const progress: Progress<ChatResponseReferencePart | ChatResponseProgressPart> = {
			report(obj) {
				stream?.push(obj);
			}
		};

		const buildPromptResult = await this.buildPrompt(buildPromptContext, progress, token);
		for (const metadata of buildPromptResult.metadata.getAll(ToolResultMetadata)) {
			this.logToolResult(buildPromptContext, metadata);
			this.toolCallResults[metadata.toolCallId] = metadata.result;
		}

		if (buildPromptResult.metadata.getAll(ToolResultMetadata).some(r => r.isCancelled)) {
			throw new CancellationError();
		}

		return buildPromptResult;
	}


	private logToolResult(buildPromptContext: IBuildPromptContext, metadata: ToolResultMetadata) {
		if (this.toolCallResults[metadata.toolCallId]) {
			return; // already logged this on a previous turn
		}

		const lastTurn = this.toolCallRounds.at(-1);
		let originalCall = lastTurn?.toolCalls.find(tc => tc.id === metadata.toolCallId);
		if (!originalCall) {
			const byRef = buildPromptContext.tools?.toolReferences.find(r => r.id === metadata.toolCallId);
			if (byRef) {
				originalCall = { id: byRef.id, arguments: JSON.stringify(byRef.input), name: byRef.name };
			}
		}

		if (originalCall) {
			this._requestLogger.logToolCall(originalCall.id || generateUuid(), originalCall.name, originalCall.arguments, metadata.result, lastTurn?.thinking);
		}
	}
}

async function finalizeStreams(streams: readonly ChatResponseStream[]) {
	for (const stream of streams) {
		await tryFinalizeResponseStream(stream);
	}
}

export class EmptyPromptError extends Error {
	constructor() {
		super('Empty prompt');
	}
}

export interface IToolCallSingleResult {
	response: ChatResponse;
	round: IToolCallRound;
	chatResult?: ChatResult; // TODO should just be metadata
	hadIgnoredFiles: boolean;
	lastRequestMessages: Raw.ChatMessage[];
	availableTools: readonly LanguageModelToolInformation[];
}

export interface IToolCallLoopResult extends IToolCallSingleResult {
	toolCallRounds: IToolCallRound[];
	toolCallResults: Record<string, LanguageModelToolResult2>;
}<|MERGE_RESOLUTION|>--- conflicted
+++ resolved
@@ -478,23 +478,9 @@
 
 				return stopEarly ? text.length : undefined;
 			},
-<<<<<<< HEAD
 			requestOptions,
-			userInitiatedRequest: iterationNumber === 0 && !isContinuation && !this.options.request.isSubagent
-=======
-			requestOptions: {
-				tools: promptContextTools?.map(tool => ({
-					function: {
-						name: tool.name,
-						description: tool.description,
-						parameters: tool.parameters && Object.keys(tool.parameters).length ? tool.parameters : undefined
-					},
-					type: 'function',
-				})),
-			},
 			userInitiatedRequest: iterationNumber === 0 && !isContinuation && !this.options.request.isSubagent,
 			disableThinking,
->>>>>>> b3a174eb
 		}, token);
 
 		fetchStreamSource?.resolve();
